--- conflicted
+++ resolved
@@ -1,6 +1,6 @@
 #!/usr/bin/env python3
 #
-# Copyright (c) 2016-2024, Babak Farrokhi
+# Copyright (c) 2016-2023, Babak Farrokhi
 # All rights reserved.
 #
 # Redistribution and use in source and binary forms, with or without
@@ -40,11 +40,7 @@
 import dns.resolver
 
 from util.dns import PROTO_UDP, PROTO_TCP, PROTO_TLS, PROTO_HTTPS, PROTO_QUIC, proto_to_text, unsupported_feature, \
-<<<<<<< HEAD
     random_string, getDefaultPort, valid_rdatatype
-=======
-    random_string, getDefaultPort
->>>>>>> 748ddc9d
 from util.shared import __version__
 
 __author__ = 'Babak Farrokhi (babak@farrokhi.net)'
@@ -55,7 +51,6 @@
 
 def usage():
     print("""%s version %s
-<<<<<<< HEAD
 Usage: %s [-46aDeEFhLmqnrvTQxXH] [-i interval] [-w wait] [-p dst_port] [-P src_port] [-S src_ip]
        %s [-c count] [-t qtype] [-C class] [-s server] hostname
 
@@ -88,33 +83,6 @@
   -F, --flags       Display response flags
   -x, --expert      Display additional information (implies --ttl, --flags, --ede)
 """ % (__progname__, __version__, __progname__, ' ' * len(__progname__)))
-=======
-usage: %s [-46DeFhqTvX] [-i interval] [-s server] [-p port] [-P port] [-S address] [-c count] [-t type] [-w wait] hostname
-
-  -h  --help        Show this help
-  -q  --quiet       Quiet output. Only header and statistics are displayed.
-  -v  --verbose     Print actual dns response
-  -s  --server      DNS server to use (default: first entry from /etc/resolv.conf)
-  -p  --port        DNS server port number (default: 53 for TCP/UDP, 853 for TLS and QUIC)
-  -T  --tcp         Use TCP as transport protocol
-  -X  --tls         Use TLS as transport protocol
-  -H  --doh         Use HTTPS as transport protocol (DoH)
-  -Q  --quic        Use QUIC as transport protocol (DoQ)
-  -4  --ipv4        Use IPv4 as default network protocol
-  -6  --ipv6        Use IPv6 as default network protocol
-  -P  --srcport     Query source port number (default: 0)
-  -S  --srcip       Query source IP address (default: default interface address)
-  -c  --count       Number of requests to send (default: 10, 0 for infinity)
-  -r  --norecurse   Enforce non-recursive query by clearing RD (recursion desired) bit
-  -m  --cache-miss  Force cache miss measurement by prepending a random hostname
-  -w  --wait        Maximum wait time for a reply (default: 2 seconds)
-  -i  --interval    Time between each request (default: 1 seconds)
-  -t  --type        DNS request record type (default: A)
-  -e  --edns        Disable EDNS0 (default: Enabled)
-  -D  --dnssec      Enable 'DNSSEC desired' flag in requests. Implies EDNS.
-  -F  --flags       Display response flags
-""" % (__progname__, __version__, __progname__))
->>>>>>> 748ddc9d
     sys.exit(0)
 
 
@@ -175,12 +143,8 @@
     use_default_dst_port = True
     src_port = 0
     src_ip = None
-<<<<<<< HEAD
     use_edns = False
     want_nsid = False
-=======
-    use_edns = True
->>>>>>> 748ddc9d
     want_dnssec = False
     show_ttl = False
     force_miss = False
@@ -190,18 +154,11 @@
     qname = 'wikipedia.org'
 
     try:
-<<<<<<< HEAD
         opts, args = getopt.getopt(sys.argv[1:], "qhc:s:t:w:i:vp:P:S:TQ46meDFXHrnEC:Lxa",
                                    ["help", "count=", "server=", "quiet", "type=", "wait=", "interval=", "verbose",
                                     "port=", "srcip=", "tcp", "ipv4", "ipv6", "cache-miss", "srcport=", "edns",
                                     "dnssec", "flags", "norecurse", "tls", "doh", "nsid", "ede", "class=", "ttl",
                                     "expert", "answer", "quic"])
-=======
-        opts, args = getopt.getopt(sys.argv[1:], "qhc:s:t:w:i:vp:P:S:T46meDFXHrQ",
-                                   ["help", "count=", "server=", "quiet", "type=", "wait=", "interval=", "verbose",
-                                    "port=", "srcip=", "tcp", "ipv4", "ipv6", "cache-miss", "srcport=", "edns",
-                                    "dnssec", "flags", "norecurse", "tls", "doh", "quic"])
->>>>>>> 748ddc9d
     except getopt.GetoptError as err:
         # print help information and exit:
         print_stderr(err, False)  # will print something like "option -a not recognized"
@@ -265,34 +222,22 @@
             proto = PROTO_TCP
             if use_default_dst_port:
                 dst_port = getDefaultPort(proto)
-<<<<<<< HEAD
-
-=======
->>>>>>> 748ddc9d
+
         elif o in ("-X", "--tls"):
             proto = PROTO_TLS
             if use_default_dst_port:
                 dst_port = getDefaultPort(proto)
-<<<<<<< HEAD
-
-=======
->>>>>>> 748ddc9d
+
         elif o in ("-H", "--doh"):
             proto = PROTO_HTTPS
             if use_default_dst_port:
                 dst_port = getDefaultPort(proto)
-<<<<<<< HEAD
-
-=======
->>>>>>> 748ddc9d
+
         elif o in ("-Q", "--quic"):
             proto = PROTO_QUIC
             if use_default_dst_port:
                 dst_port = getDefaultPort(proto)
-<<<<<<< HEAD
-
-=======
->>>>>>> 748ddc9d
+
         elif o in ("-4", "--ipv4"):
             af = socket.AF_INET
 
@@ -322,10 +267,7 @@
         elif o in ("-p", "--port"):
             dst_port = int(a)
             use_default_dst_port = False
-<<<<<<< HEAD
-
-=======
->>>>>>> 748ddc9d
+
         elif o in ("-P", "--srcport"):
             src_port = int(a)
             if src_port < 1024 and not quiet:
@@ -406,13 +348,8 @@
                     try:
                         answers = dns.query.quic(query, dnsserver, timeout=timeout, port=dst_port,
                                                  source=src_ip, source_port=src_port)
-<<<<<<< HEAD
                     except dns.exception.Timeout:
                         print_stderr(f"The server did not respond to DoQ on port {dst_port}", should_die=True)
-=======
-                    except dns.exception.BadResponse:
-                        print("BadResponse expection raised")
->>>>>>> 748ddc9d
                 else:
                     unsupported_feature("DNS-over-QUIC (DoQ)")
 
